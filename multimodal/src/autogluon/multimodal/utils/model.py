import functools
import json
import logging
import warnings
from typing import Dict, List, Optional, Tuple, Union

import timm
from omegaconf import DictConfig, OmegaConf
from torch import Tensor, nn

from ..constants import (
    ALL_MODALITIES,
    AUTOMM,
    CATEGORICAL,
    CATEGORICAL_MLP,
    CLIP,
    CLIP_FUSION_MLP,
    DOCUMENT,
    DOCUMENT_TRANSFORMER,
    FT_TRANSFORMER,
    FUSION_MLP,
    FUSION_METATRANSFORMER,
    SEQUENTIAL_FUSION_MLP,
    FUSION_NER,
    FUSION_TRANSFORMER,
    HF_TEXT,
    IMAGE,
    MMDET_IMAGE,
    MMOCR_TEXT_DET,
    MMOCR_TEXT_RECOG,
    NER,
    NER_TEXT,
    NUMERICAL,
    NUMERICAL_MLP,
    OVD,
    PEFT_ADDITIVE_STRATEGIES,
    SAM,
    SEMANTIC_SEGMENTATION_IMG,
    T_FEW,
    TEXT,
    TEXT_NER,
    TIMM_IMAGE,
    XYXY,
)
from ..data import MultiModalFeaturePreprocessor
from ..models import (
    CategoricalMLP,
    CLIPForImageText_fusionmlp,
    CLIPForImageText,
    DocumentTransformer,
    FT_Transformer,
    HFAutoModelForNER,
    HFAutoModelForTextPrediction,
    MMDetAutoModelForObjectDetection,
    MMOCRAutoModelForTextDetection,
    MMOCRAutoModelForTextRecognition,
    MultimodalFusionMLP,
    MultimodalFusionNER,
    MultimodalFusionTransformer,
    MultimodalMetaTransformer,
    NumericalMLP,
    OVDModel,
    SAMForSemanticSegmentation,
    TFewModel,
    TimmAutoModelForImagePrediction,
    SequentialMultimodalFusionMLP
)
from ..models.utils import inject_adaptation_to_linear_layer

logger = logging.getLogger(__name__)


def select_model(
    config: DictConfig,
    df_preprocessor: MultiModalFeaturePreprocessor,
    strict: Optional[bool] = True,
):
    """
    Filter model config through the detected modalities in the training data.
    If MultiModalFeaturePreprocessor can't detect some modality,
    this function will remove the models that use this modality. This function is to
    maximize the user flexibility in defining the config.
    For example, if one uses the default, including hf_text and timm_image, as the model config template
    but the training data don't have images, this function will filter out timm_image.

    Parameters
    ----------
    config
        A DictConfig object. The model config should be accessible by "config.model"
    df_preprocessor
        A MultiModalFeaturePreprocessor object, which has called .fit() on the training data.
        Column names of the same modality are grouped into one list. If a modality's list is empty,
        it means the training data don't have this modality.
    strict
        If False, allow retaining one model when partial modalities are available for that model.

    Returns
    -------
    Config with some unused models removed.
    """
    data_status = {}
    for per_modality in ALL_MODALITIES:
        data_status[per_modality] = False
    if len(df_preprocessor.image_feature_names) > 0:
        data_status[IMAGE] = True
    if len(df_preprocessor.text_feature_names) > 0:
        data_status[TEXT] = True
    if len(df_preprocessor.categorical_feature_names) > 0:
        data_status[CATEGORICAL] = True
    if len(df_preprocessor.numerical_feature_names) > 0:
        data_status[NUMERICAL] = True
    if len(df_preprocessor.ner_feature_names) > 0:
        data_status[TEXT_NER] = True
    if len(df_preprocessor.document_feature_names) > 0:
        data_status[DOCUMENT] = True
    if len(df_preprocessor.semantic_segmentation_feature_names) > 0:
        data_status[SEMANTIC_SEGMENTATION_IMG] = True

    names = config.model.names
    if isinstance(names, str):
        names = [names]
    selected_model_names = []
    fusion_model_name = []
    for model_name in names:
        model_config = getattr(config.model, model_name)
        strict = getattr(model_config, "requires_all_dtypes", strict)
        if not model_config.data_types:
            fusion_model_name.append(model_name)
            continue
        model_data_status = [data_status[d_type] for d_type in model_config.data_types]
        if all(model_data_status):
            selected_model_names.append(model_name)
        else:
            if any(model_data_status) and not strict:
                selected_model_names.append(model_name)
            else:
                delattr(config.model, model_name)

    if len(selected_model_names) == 0:
        raise ValueError("No model is available for this dataset.")
    # only allow no more than 1 fusion model
    if len(fusion_model_name) > 1:
        raise ValueError(f"More than one fusion models `{fusion_model_name}` are detected, but only one is allowed.")

    if len(selected_model_names) > 1:
        assert len(fusion_model_name) == 1
        selected_model_names.extend(fusion_model_name)
    elif len(fusion_model_name) == 1 and hasattr(config.model, fusion_model_name[0]):
        delattr(config.model, fusion_model_name[0])
    if "clip_fusion_mlp" in selected_model_names:
        temp_selected_model_names = []
        for model_name in selected_model_names:
            if model_name == "timm_image" or model_name == "hf_text":
                continue
            temp_selected_model_names.append(model_name)
        selected_model_names = temp_selected_model_names

    config.model.names = selected_model_names
    logger.debug(f"selected models: {selected_model_names}")
    for model_name in selected_model_names:
        logger.debug(f"model dtypes: {getattr(config.model, model_name).data_types}")

    # clean up unused model configs
    model_keys = list(config.model.keys())
    for model_name in model_keys:
        if model_name not in selected_model_names + ["names"]:
            delattr(config.model, model_name)

    return config


def create_model(
    model_name: str,
    model_config: DictConfig,
    num_classes: Optional[int] = 0,
    classes: Optional[list] = None,
    num_numerical_columns: Optional[int] = None,
    num_categories: Optional[List[int]] = None,
    pretrained: Optional[bool] = True,
    num_image_columns: Optional[int] = None,
    num_text_columns: Optional[int] = None,
):
    """
    Create a single model.

    Parameters
    ----------
    model_name
        Name of the model.
    model_config
        Config of the model.
    num_classes
        The class number for a classification task. It should be 1 for a regression task.
    classes
        All classes in this dataset.
    num_numerical_columns
        The number of numerical columns in the training dataframe.
    num_categories
        The category number for each categorical column in the training dataframe.
    pretrained
        Whether using the pretrained timm models. If pretrained=True, download the pretrained model.

    Returns
    -------
    A model.
    """
    if model_name.lower().startswith(CLIP_FUSION_MLP):
        model = CLIPForImageText_fusionmlp(
            prefix=model_name,
            checkpoint_name=model_config.checkpoint_name,
            num_classes=num_classes,
            pretrained=pretrained,
            tokenizer_name=model_config.tokenizer_name,
            use_miss_token_embed=model_config.use_miss_token_embed if hasattr(model_config, "use_miss_token_embed") else False,
            num_image_columns=num_image_columns,
            num_text_columns=num_text_columns,
            manifold_mixup=model_config.manifold_mixup if hasattr(model_config, "manifold_mixup") else False,
            manifold_mixup_a=model_config.manifold_mixup_a if hasattr(model_config, "manifold_mixup_a") else None,
        )
    elif model_name.lower().startswith(CLIP):
        model = CLIPForImageText(
            prefix=model_name,
            checkpoint_name=model_config.checkpoint_name,
            num_classes=num_classes,
            pretrained=pretrained,
            tokenizer_name=model_config.tokenizer_name,
        )
    elif model_name.lower().startswith(TIMM_IMAGE):
        model = TimmAutoModelForImagePrediction(
            prefix=model_name,
            checkpoint_name=model_config.checkpoint_name,
            num_classes=num_classes,
            mix_choice=model_config.mix_choice,
            pretrained=pretrained,
            early_fusion=model_config.early_fusion,
            sequential_fusion=model_config.sequential_fusion,
            use_miss_token_embed=model_config.use_miss_token_embed if hasattr(model_config, "use_miss_token_embed") else False,
            pooling_mode=model_config.pooling_mode if hasattr(model_config, "pooling_mode") else "",
            manifold_mixup=model_config.manifold_mixup if hasattr(model_config, "manifold_mixup") else False,
            manifold_mixup_a=model_config.manifold_mixup_a if hasattr(model_config, "manifold_mixup_a") else None,
        )
    elif model_name.lower().startswith(HF_TEXT):
        model = HFAutoModelForTextPrediction(
            prefix=model_name,
            checkpoint_name=model_config.checkpoint_name,
            num_classes=num_classes,
            pooling_mode=OmegaConf.select(model_config, "pooling_mode", default="cls"),
            gradient_checkpointing=OmegaConf.select(model_config, "gradient_checkpointing"),
            low_cpu_mem_usage=OmegaConf.select(model_config, "low_cpu_mem_usage", default=False),
            pretrained=pretrained,
            tokenizer_name=model_config.tokenizer_name,
            use_fast=OmegaConf.select(model_config, "use_fast", default=True),
            early_fusion=model_config.early_fusion,
            sequential_fusion=model_config.sequential_fusion,
            use_miss_token_embed=model_config.use_miss_token_embed if hasattr(model_config, "use_miss_token_embed") else False,
            manifold_mixup=model_config.manifold_mixup if hasattr(model_config, "manifold_mixup") else False,
            manifold_mixup_a=model_config.manifold_mixup_a if hasattr(model_config, "manifold_mixup_a") else None,
        )
    elif model_name.lower().startswith(T_FEW):
        model = TFewModel(
            prefix=model_name,
            checkpoint_name=model_config.checkpoint_name,
            length_norm=model_config.length_norm,  # Normalizes length to adjust for length bias in target template
            unlikely_loss=model_config.unlikely_loss,  # Adds loss term that lowers probability of incorrect outputs
            mc_loss=model_config.mc_loss,  # Adds multiple choice cross entropy loss
            num_classes=num_classes,
            gradient_checkpointing=OmegaConf.select(model_config, "gradient_checkpointing"),
            low_cpu_mem_usage=OmegaConf.select(model_config, "low_cpu_mem_usage", default=False),
            pretrained=pretrained,
            tokenizer_name=model_config.tokenizer_name,
        )
    elif model_name.lower().startswith(NUMERICAL_MLP):
        model = NumericalMLP(
            prefix=model_name,
            in_features=num_numerical_columns,
            hidden_features=model_config.hidden_size,
            out_features=model_config.hidden_size,
            num_layers=model_config.num_layers,
            activation=model_config.activation,
            dropout_prob=model_config.drop_rate,
            normalization=model_config.normalization,
            d_token=OmegaConf.select(model_config, "d_token"),
            embedding_arch=OmegaConf.select(model_config, "embedding_arch"),
            num_classes=num_classes,
        )
    elif model_name.lower().startswith(CATEGORICAL_MLP):
        model = CategoricalMLP(
            prefix=model_name,
            num_categories=num_categories,
            out_features=model_config.hidden_size,
            num_layers=model_config.num_layers,
            activation=model_config.activation,
            dropout_prob=model_config.drop_rate,
            normalization=model_config.normalization,
            num_classes=num_classes,
        )
    elif model_name.lower().startswith(DOCUMENT_TRANSFORMER):
        model = DocumentTransformer(
            prefix=model_name,
            checkpoint_name=model_config.checkpoint_name,
            num_classes=num_classes,
            pooling_mode=OmegaConf.select(model_config, "pooling_mode", default="cls"),
            gradient_checkpointing=OmegaConf.select(model_config, "gradient_checkpointing"),
            low_cpu_mem_usage=OmegaConf.select(model_config, "low_cpu_mem_usage", default=False),
            pretrained=pretrained,
            tokenizer_name=model_config.tokenizer_name,
        )
    elif model_name.lower().startswith(MMDET_IMAGE):
        model = MMDetAutoModelForObjectDetection(
            prefix=model_name,
            checkpoint_name=model_config.checkpoint_name,
            config_file=OmegaConf.select(model_config, "config_file", default=None),
            classes=classes,
            pretrained=pretrained,
            output_bbox_format=OmegaConf.select(model_config, "output_bbox_format", default=XYXY),
            frozen_layers=OmegaConf.select(model_config, "frozen_layers", default=None),
        )
    elif model_name.lower().startswith(OVD):
        model = OVDModel(
            prefix=model_name,
            checkpoint_name=model_config.checkpoint_name,
            pretrained=pretrained,
        )
    elif model_name.lower().startswith(MMOCR_TEXT_DET):
        model = MMOCRAutoModelForTextDetection(
            prefix=model_name,
            checkpoint_name=model_config.checkpoint_name,
        )
    elif model_name.lower().startswith(MMOCR_TEXT_RECOG):
        model = MMOCRAutoModelForTextRecognition(
            prefix=model_name,
            checkpoint_name=model_config.checkpoint_name,
        )
    elif model_name.lower().startswith(NER_TEXT):
        model = HFAutoModelForNER(
            prefix=model_name,
            checkpoint_name=model_config.checkpoint_name,
            num_classes=num_classes,
            gradient_checkpointing=OmegaConf.select(model_config, "gradient_checkpointing"),
            low_cpu_mem_usage=OmegaConf.select(model_config, "low_cpu_mem_usage", default=False),
            pretrained=pretrained,
            tokenizer_name=model_config.tokenizer_name,
        )
    elif model_name.lower().startswith(FUSION_MLP):
        model = functools.partial(
            MultimodalFusionMLP,
            prefix=model_name,
            hidden_features=model_config.hidden_sizes,
            num_classes=num_classes,
            adapt_in_features=model_config.adapt_in_features,
            activation=model_config.activation,
            dropout_prob=model_config.drop_rate,
            normalization=model_config.normalization,
            loss_weight=model_config.weight if hasattr(model_config, "weight") else None,
            aug_config=OmegaConf.select(model_config, "augmenter"),
            alignment_loss=OmegaConf.select(model_config, "alignment_loss"),
            manifold_mixup=model_config.manifold_mixup if hasattr(model_config, "manifold_mixup") else False,

        )
    elif model_name.lower().startswith(FUSION_METATRANSFORMER):
        # model = functools.partial(
        #     MultimodalMetaTransformer,
        #     prefix=model_name,
        #     hidden_features=model_config.hidden_sizes,
        #     num_classes=num_classes,
        #     adapt_in_features=model_config.adapt_in_features,
        #     activation=model_config.activation,
        #     dropout_prob=model_config.drop_rate,
        #     normalization=model_config.normalization,
        #     loss_weight=model_config.weight if hasattr(model_config, "weight") else None,
        # )
        model = functools.partial(
            MultimodalMetaTransformer,
            prefix=model_name,
            hidden_features=model_config.hidden_size,
            num_classes=num_classes,
            n_blocks=model_config.n_blocks,
            attention_n_heads=model_config.attention_n_heads,
            ffn_d_hidden=model_config.ffn_d_hidden,
            attention_dropout=model_config.attention_dropout,
            residual_dropout=model_config.residual_dropout,
            ffn_dropout=model_config.ffn_dropout,
            attention_normalization=model_config.normalization,
            ffn_normalization=model_config.normalization,
            head_normalization=model_config.normalization,
            ffn_activation=model_config.ffn_activation,
            head_activation=model_config.head_activation,
            adapt_in_features=model_config.adapt_in_features,
            loss_weight=model_config.weight if hasattr(model_config, "weight") else None,
            additive_attention=OmegaConf.select(model_config, "additive_attention", default=False),
            share_qv_weights=OmegaConf.select(model_config, "share_qv_weights", default=False),
        )
    elif model_name.lower().startswith(SEQUENTIAL_FUSION_MLP):
        model = functools.partial(
            SequentialMultimodalFusionMLP,
            prefix=model_name,
            hidden_features=model_config.hidden_sizes,
            num_classes=num_classes,
            adapt_in_features=model_config.adapt_in_features,
            activation=model_config.activation,
            dropout_prob=model_config.drop_rate,
            normalization=model_config.normalization,
            loss_weight=model_config.weight if hasattr(model_config, "weight") else None,
            aug_config=OmegaConf.select(model_config, "augmenter"),
        )
    elif model_name.lower().startswith(FUSION_NER):
        model = functools.partial(
            MultimodalFusionNER,
            prefix=model_name,
            hidden_features=model_config.hidden_sizes,
            num_classes=num_classes,
            adapt_in_features=model_config.adapt_in_features,
            activation=model_config.activation,
            dropout_prob=model_config.drop_rate,
            normalization=model_config.normalization,
            loss_weight=model_config.weight if hasattr(model_config, "weight") else None,
        )
    elif model_name.lower().startswith(FUSION_TRANSFORMER):
        model = functools.partial(
            MultimodalFusionTransformer,
            prefix=model_name,
            hidden_features=model_config.hidden_size,
            num_classes=num_classes,
            n_blocks=model_config.n_blocks,
            attention_n_heads=model_config.attention_n_heads,
            ffn_d_hidden=model_config.ffn_d_hidden,
            attention_dropout=model_config.attention_dropout,
            residual_dropout=model_config.residual_dropout,
            ffn_dropout=model_config.ffn_dropout,
            attention_normalization=model_config.normalization,
            ffn_normalization=model_config.normalization,
            head_normalization=model_config.normalization,
            ffn_activation=model_config.ffn_activation,
            head_activation=model_config.head_activation,
            adapt_in_features=model_config.adapt_in_features,
            loss_weight=model_config.weight if hasattr(model_config, "weight") else None,
            additive_attention=OmegaConf.select(model_config, "additive_attention", default=False),
            share_qv_weights=OmegaConf.select(model_config, "share_qv_weights", default=False),
            use_llama=model_config.use_llama if hasattr(model_config, "use_llama") else False,
            use_llama_7B=model_config.use_llama_7B if hasattr(model_config, "use_llama_7B") else False,
            aug_config=model_config.augmenter if hasattr(model_config, "augmenter") else None,
            alignment_loss=model_config.alignment_loss if hasattr(model_config, "alignment_loss") else None,
        )
    elif model_name.lower().startswith(FT_TRANSFORMER):
        model = FT_Transformer(
            prefix=model_name,
            num_numerical_columns=num_numerical_columns,
            num_categories=num_categories,
            embedding_arch=model_config.embedding_arch,
            token_dim=model_config.token_dim,
            hidden_size=model_config.hidden_size,
            hidden_features=model_config.hidden_size,
            num_classes=num_classes,
            num_blocks=model_config.num_blocks,
            attention_n_heads=model_config.attention_n_heads,
            attention_dropout=model_config.attention_dropout,
            attention_normalization=model_config.normalization,
            ffn_hidden_size=model_config.ffn_hidden_size,
            ffn_dropout=model_config.ffn_dropout,
            ffn_normalization=model_config.normalization,
            ffn_activation=model_config.ffn_activation,
            residual_dropout=model_config.residual_dropout,
            head_normalization=model_config.normalization,
            head_activation=model_config.head_activation,
            additive_attention=OmegaConf.select(model_config, "additive_attention", default=False),
            share_qv_weights=OmegaConf.select(model_config, "share_qv_weights", default=False),
            pooling_mode=OmegaConf.select(model_config, "pooling_mode", default="cls"),
            checkpoint_name=model_config.checkpoint_name,
            pretrained=pretrained,
            early_fusion=model_config.early_fusion,
            sequential_fusion=model_config.sequential_fusion,
            no_use_cate_miss_embed=model_config.no_use_cate_miss_embed if hasattr(model_config, "no_use_cate_miss_embed") else False,
            use_miss_token_embed=model_config.use_miss_token_embed if hasattr(model_config, "use_miss_token_embed") else False,
            manifold_mixup=model_config.manifold_mixup if hasattr(model_config, "manifold_mixup") else False,
            manifold_mixup_a=model_config.manifold_mixup_a if hasattr(model_config, "manifold_mixup_a") else None,
        )
    elif model_name.lower().startswith(SAM):
        model = SAMForSemanticSegmentation(
            prefix=model_name,
            checkpoint_name=model_config.checkpoint_name,
            num_classes=num_classes,
            pretrained=pretrained,
            frozen_layers=OmegaConf.select(model_config, "frozen_layers", default=None),
            num_mask_tokens=OmegaConf.select(model_config, "num_mask_tokens", default=1),
        )
    else:
        raise ValueError(f"unknown model name: {model_name}")

    return model


def create_fusion_model(
    config: DictConfig,
    num_classes: Optional[int] = None,
    classes: Optional[list] = None,
    num_numerical_columns: Optional[int] = None,
    num_categories: Optional[List[int]] = None,
    pretrained: Optional[bool] = True,
    column_types: Optional[list] = None,
    num_image_columns: Optional[int] = None,
    num_text_columns: Optional[int] = None,
):
    """
    Create models. It supports the auto models of huggingface text and timm image.
    Multimodal models, e.g., CLIP, should be added case-by-case since their configs and usages
    may be different. It uses MLP for the numerical features, categorical features, and late-fusion.

    Parameters
    ----------
    config
        A DictConfig object. The model config should be accessible by "config.model".
    num_classes
        The class number for a classification task. It should be 1 for a regression task.
    classes
        All classes in this dataset.
    num_numerical_columns
        The number of numerical columns in the training dataframe.
    num_categories
        The category number for each categorical column in the training dataframe.
    pretrained
        Whether using the pretrained timm models. If pretrained=True, download the pretrained model.

    Returns
    -------
    A Pytorch model.
    """
    names = config.model.names
    if isinstance(names, str):
        names = [names]
    # make sure no duplicate model names
    assert len(names) == len(set(names))
    logger.debug(f"output_shape: {num_classes}")
    names = sorted(names)
    config.model.names = names
    single_models = []
    fusion_model = None

    for model_name in names:
        model_config = getattr(config.model, model_name)
        model = create_model(
            model_name=model_name,
            model_config=model_config,
            num_classes=num_classes,
            classes=classes,
            num_numerical_columns=num_numerical_columns,
            num_categories=num_categories,
            pretrained=pretrained,
            num_image_columns=num_image_columns,
            num_text_columns=num_text_columns
        )

        if isinstance(model, functools.partial):  # fusion model
            if fusion_model is None:
                fusion_model = model
            else:
                raise ValueError(
                    f"More than one fusion models are detected in {names}. Only one fusion model is allowed."
                )
        else:  # single model
            if (
                OmegaConf.select(config, "optimization.efficient_finetune") is not None
                and OmegaConf.select(config, "optimization.efficient_finetune") != "None"
            ):
                model = apply_model_adaptation(model, config)
            single_models.append(model)

    if len(single_models) > 1 or isinstance(single_models[0], CLIPForImageText_fusionmlp) :
        # must have one fusion model if there are multiple independent models
        if isinstance(single_models[0], CLIPForImageText_fusionmlp):
<<<<<<< HEAD
            return fusion_model(models=single_models, column_types=column_types, convert_to_text=config.data.categorical.convert_to_text)
=======
            return fusion_model(models=single_models, column_types=column_types, use_contrastive_loss=(config.optimization.contrastive_loss != "") if hasattr(config.optimization, "contrastive_loss") else False)
>>>>>>> 663386ba
        return fusion_model(models=single_models, use_contrastive_loss=(config.optimization.contrastive_loss != "") if hasattr(config.optimization, "contrastive_loss") else False)
    elif len(single_models) == 1:
        return single_models[0]
    else:
        raise ValueError(f"No available models for {names}")


def apply_model_adaptation(model: nn.Module, config: DictConfig) -> nn.Module:
    """
    Apply an adaptation to the model for efficient fine-tuning.

    Parameters
    ----------
    model
        A PyTorch model.
    config:
        A DictConfig object. The optimization config should be accessible by "config.optimization".
    """
    if OmegaConf.select(config, "optimization.efficient_finetune") in PEFT_ADDITIVE_STRATEGIES:
        model = inject_adaptation_to_linear_layer(
            model=model,
            efficient_finetune=OmegaConf.select(config, "optimization.efficient_finetune"),
            lora_r=config.optimization.lora.r,
            lora_alpha=config.optimization.lora.alpha,
            module_filter=config.optimization.lora.module_filter,
            filter=config.optimization.lora.filter,
            extra_trainable_params=OmegaConf.select(config, "optimization.extra_trainable_params"),
        )
        model.name_to_id = model.get_layer_ids()  # Need to update name to id dictionary.

    return model


def modify_duplicate_model_names(
    learner,
    postfix: str,
    blacklist: List[str],
):
    """
    Modify a learner's model names if they exist in a blacklist.

    Parameters
    ----------
    learner
        A BaseLearner object.
    postfix
        The postfix used to change the duplicate names.
    blacklist
        A list of names. The provided learner can't use model names in the list.

    Returns
    -------
    The learner guaranteed has no duplicate model names with the blacklist names.
    """
    model_names = []
    for n in learner._config.model.names:
        if n in blacklist:
            new_name = f"{n}_{postfix}"
            assert new_name not in blacklist
            assert new_name not in learner._config.model.names
            # modify model prefix
            if n == learner._model.prefix:
                learner._model.prefix = new_name
            else:
                assert isinstance(learner._model.model, nn.ModuleList)
                for per_model in learner._model.model:
                    if n == per_model.prefix:
                        per_model.prefix = new_name
                        break
            # modify data processor prefix
            for per_modality_processors in learner._data_processors.values():
                for per_processor in per_modality_processors:
                    if n == per_processor.prefix:
                        per_processor.prefix = new_name
            # modify model config keys
            setattr(learner._config.model, new_name, getattr(learner._config.model, n))
            delattr(learner._config.model, n)

            model_names.append(new_name)
        else:
            model_names.append(n)

    learner._config.model.names = model_names

    return learner


def list_timm_models(pretrained=True):
    return timm.list_models(pretrained=pretrained)


def is_lazy_weight_tensor(p: Tensor) -> bool:
    from torch.nn.parameter import UninitializedParameter

    if isinstance(p, UninitializedParameter):
        warnings.warn(
            "A layer with UninitializedParameter was found. "
            "Thus, the total number of parameters detected may be inaccurate."
        )
        return True
    return False<|MERGE_RESOLUTION|>--- conflicted
+++ resolved
@@ -567,11 +567,7 @@
     if len(single_models) > 1 or isinstance(single_models[0], CLIPForImageText_fusionmlp) :
         # must have one fusion model if there are multiple independent models
         if isinstance(single_models[0], CLIPForImageText_fusionmlp):
-<<<<<<< HEAD
-            return fusion_model(models=single_models, column_types=column_types, convert_to_text=config.data.categorical.convert_to_text)
-=======
-            return fusion_model(models=single_models, column_types=column_types, use_contrastive_loss=(config.optimization.contrastive_loss != "") if hasattr(config.optimization, "contrastive_loss") else False)
->>>>>>> 663386ba
+            return fusion_model(models=single_models, column_types=column_types, convert_to_text=config.data.categorical.convert_to_text, use_contrastive_loss=(config.optimization.contrastive_loss != "") if hasattr(config.optimization, "contrastive_loss") else False)
         return fusion_model(models=single_models, use_contrastive_loss=(config.optimization.contrastive_loss != "") if hasattr(config.optimization, "contrastive_loss") else False)
     elif len(single_models) == 1:
         return single_models[0]

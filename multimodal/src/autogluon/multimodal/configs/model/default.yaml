--- conflicted
+++ resolved
@@ -35,18 +35,15 @@
     text_aug_detect_length: 10                # We perform text augmentation only if a text has more than text_detection_length words. It is used to differentiate text columns versus tabular columns that are treated as text.
     text_trivial_aug_maxscale: 0.0            # augmentation magnitude randomly drawn from [0, text_trivial_aug_maxscale]
     text_train_augment_types:        # specify augmentation space manually, will randomly select one from the following and identity
-<<<<<<< HEAD
       - "random_swap(0.05)"          # less than 0.1 based on eda paper
       - "random_delete(0.05)"        # less than 0.1 based on eda paper
       - "syn_replacement(0.05)"  # less than 0.1 based on eda paper
       - "insert_punc(0.05)"
-=======
       # - "random_swap(0.05)"          # less than 0.1 based on eda paper
       # - "random_delete(0.05)"        # less than 0.1 based on eda paper
       # - "syn_replacement(0.05)"  # less than 0.1 based on eda paper
       # - "insert_punc(0.05)"
     early_fusion: False
->>>>>>> c3cbc3ef
   ner_text:
     checkpoint_name: "bert-base-cased"
     max_text_len: 512

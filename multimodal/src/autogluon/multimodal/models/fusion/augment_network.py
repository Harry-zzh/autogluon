--- conflicted
+++ resolved
@@ -36,12 +36,7 @@
 
         self.gating = nn.Identity()
         self.init_parameters()
-<<<<<<< HEAD
         # print("not init params")
-=======
-        # print("not init parameters.")
-
->>>>>>> 663386ba
 
     def init_parameters(self):
         self.last_layer.weight.data.zero_()
@@ -111,11 +106,7 @@
         self.decoder = nn.Sequential(*decoder_layers)
 
         self.init_parameters()
-<<<<<<< HEAD
         # print("not init params")
-=======
-        # print("not init parameters.")
->>>>>>> 663386ba
 
     def init_parameters(self):
         self.decoder[-1].fc.weight.data.zero_()
